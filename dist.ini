name              = Dist-Zilla-Plugin-ChangelogFromGit
author            = Rocco Caputo <rcaputo@cpan.org>
license           = Perl_5
copyright_holder  = Rocco Caputo

[Prereqs]
Text::Wrap        = 2006.1117
Git::Repository   = 1.22
Software::Release = 0.01
DateTime          = 0.66
<<<<<<< HEAD
Moose::Autobox    = 0.11
=======
Dist::Zilla       = 4
>>>>>>> 25a4a412

[MetaResources]
bugtracker        = http://rt.cpan.org/Public/Dist/Display.html?Name=Dist-Zilla-Plugin-ChangelogFromGit
repository        = http://github.com/rcaputo/dzp-changelogfromgit

[Repository]
git_remote = gh

[ReadmeFromPod]
[ReadmeMarkdownFromPod]
[ReportVersions]

; Require everything to be checked in.
[Git::Check]
allow_dirty = Dist-Zilla-Plugin-ChangelogFromGit-*.*/*

; Calculate the release version.
[Git::NextVersion]
first_version  = 0.002
version_regexp = ^v(\d+\.\d+)$

; Generate the changelog.
[ChangelogFromGit]
tag_regexp = v(\d+[_.]\d+)

; Tag the repository after release.
[Git::Tag]
tag_format  = v%v
tag_message = Release %v.

[@Classic]<|MERGE_RESOLUTION|>--- conflicted
+++ resolved
@@ -8,11 +8,8 @@
 Git::Repository   = 1.22
 Software::Release = 0.01
 DateTime          = 0.66
-<<<<<<< HEAD
 Moose::Autobox    = 0.11
-=======
 Dist::Zilla       = 4
->>>>>>> 25a4a412
 
 [MetaResources]
 bugtracker        = http://rt.cpan.org/Public/Dist/Display.html?Name=Dist-Zilla-Plugin-ChangelogFromGit
